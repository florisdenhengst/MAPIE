--- conflicted
+++ resolved
@@ -1,10 +1,6 @@
 from __future__ import annotations
-<<<<<<< HEAD
-
-from typing import Any, Optional, Tuple
-=======
+
 from typing import Any, Optional, Tuple, Union, Iterable
->>>>>>> 2154f4ff
 from typing_extensions import TypedDict
 
 import pytest
@@ -205,8 +201,6 @@
             )
 
 
-<<<<<<< HEAD
-=======
 class WrongOutputModel():
 
     def __init__(self, proba_out: ArrayLike):
@@ -237,7 +231,6 @@
     MapieClassifier()
 
 
->>>>>>> 2154f4ff
 def test_default_parameters() -> None:
     """Test default values of input parameters."""
     mapie = MapieClassifier()
@@ -247,40 +240,6 @@
     assert mapie.verbose == 0
     assert mapie.random_state is None
     assert mapie.n_jobs is None
-
-
-<<<<<<< HEAD
-=======
-def test_default_sample_weight() -> None:
-    """Test default sample weights."""
-    mapie = MapieClassifier()
-    assert signature(mapie.fit).parameters["sample_weight"].default is None
-
-
-def test_default_alpha() -> None:
-    """Test default alpha."""
-    mapie = MapieClassifier()
-    assert signature(mapie.predict).parameters["alpha"].default is None
-
-
-def test_fit() -> None:
-    """Test that fit raises no errors."""
-    mapie = MapieClassifier()
-    mapie.fit(X_toy, y_toy)
-
-
-def test_fit_predict() -> None:
-    """Test that fit-predict raises no errors."""
-    mapie = MapieClassifier()
-    mapie.fit(X_toy, y_toy)
-    mapie.predict(X_toy)
-
-
-def test_no_fit_predict() -> None:
-    """Test that predict before fit raises errors"""
-    mapie = MapieClassifier(estimator=DummyClassifier())
-    with pytest.raises(NotFittedError, match=r".*not fitted.*"):
-        mapie.predict(X_toy)
 
 
 @pytest.mark.parametrize("method", WRONG_METHODS)
@@ -325,7 +284,6 @@
         )
 
 
->>>>>>> 2154f4ff
 def test_none_estimator() -> None:
     """Test that None estimator defaults to LogisticRegression."""
     mapie = MapieClassifier(estimator=None)
@@ -360,17 +318,7 @@
     estimator.fit(X_toy, y_toy)
     mapie = MapieClassifier(estimator=estimator, cv="prefit")
     mapie.fit(X_toy, y_toy)
-<<<<<<< HEAD
     check_is_fitted(mapie, mapie.fit_attributes)
-=======
-    if isinstance(estimator, Pipeline):
-        check_is_fitted(mapie.single_estimator_[-1])
-    else:
-        check_is_fitted(mapie.single_estimator_)
-    check_is_fitted(
-        mapie, ["single_estimator_", "n_features_in_", "n_samples_val_"]
-    )
->>>>>>> 2154f4ff
     assert mapie.n_features_in_ == 1
 
 
@@ -389,28 +337,7 @@
     """Test that valid methods raise no errors."""
     mapie = MapieClassifier(method=method)
     mapie.fit(X_toy, y_toy)
-<<<<<<< HEAD
     check_is_fitted(mapie, mapie.fit_attributes)
-=======
-    check_is_fitted(
-        mapie,
-        [
-            "single_estimator_",
-            "n_features_in_",
-            "n_samples_val_",
-            "conformity_scores_"
-        ]
-    )
-
-
-@pytest.mark.parametrize("cv", [None, "prefit"])
-def test_valid_cv(cv: Any) -> None:
-    """Test that valid cv raise no errors."""
-    model = LogisticRegression(multi_class="multinomial")
-    model.fit(X_toy, y_toy)
-    mapie = MapieClassifier(estimator=model, cv=cv)
-    mapie.fit(X_toy, y_toy)
->>>>>>> 2154f4ff
 
 
 @pytest.mark.parametrize(
@@ -572,18 +499,6 @@
     Test predictions when sample weights are None
     or constant with different values.
     """
-<<<<<<< HEAD
-    n_samples = len(X)
-    mapie0 = MapieClassifier(**STRATEGIES[strategy])
-    mapie1 = MapieClassifier(**STRATEGIES[strategy])
-    mapie2 = MapieClassifier(**STRATEGIES[strategy])
-    mapie0.fit(X, y, sample_weight=None)
-    mapie1.fit(X, y, sample_weight=np.ones(shape=n_samples))
-    mapie2.fit(X, y, sample_weight=np.ones(shape=n_samples) * 5)
-    y_pred0, y_ps0 = mapie0.predict(X, alpha=0.2)
-    y_pred1, y_ps1 = mapie1.predict(X, alpha=0.2)
-    y_pred2, y_ps2 = mapie2.predict(X, alpha=0.2)
-=======
     args_init, args_predict = STRATEGIES[strategy]
     include_last_label = args_predict['include_last_label']
     n_samples = len(X_toy)
@@ -608,7 +523,6 @@
         include_last_label=include_last_label,
         alpha=0.2
     )
->>>>>>> 2154f4ff
     np.testing.assert_allclose(y_pred0, y_pred1)
     np.testing.assert_allclose(y_pred0, y_pred2)
     np.testing.assert_allclose(y_ps0, y_ps1)
