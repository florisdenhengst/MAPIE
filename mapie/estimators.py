--- conflicted
+++ resolved
@@ -346,14 +346,8 @@
         - [3]: Validation data indices, of shapes (n_samples_val,)
         """
         X_train, y_train, X_val = X[train_index], y[train_index], X[val_index]
-<<<<<<< HEAD
-        if sample_weight is not None:
-            sample_weight = sample_weight[train_index]
-        estimator = fit_estimator(estimator, X_train, y_train, supports_sw, sample_weight)
-=======
         sample_weight_train = sample_weight[train_index] if sample_weight is not None else None
-        estimator = self._fit_estimator(estimator, X_train, y_train, supports_sw, sample_weight_train)
->>>>>>> 548d46a6
+        estimator = fit_estimator(estimator, X_train, y_train, supports_sw, sample_weight_train)
         y_pred = estimator.predict(X_val)
         val_id = np.full_like(y_pred, k)
         return estimator, y_pred, val_id, val_index
