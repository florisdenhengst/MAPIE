--- conflicted
+++ resolved
@@ -845,12 +845,8 @@
             check_input_is_image(X)
 
         # Estimate prediction sets
-<<<<<<< HEAD
         y_pred = self.single_estimator_.predict(X)
-        n = self.n_samples_val_
-=======
         n = self.n_samples_
->>>>>>> 50842171
         if alpha_ is None:
             return np.array(y_pred)
 
