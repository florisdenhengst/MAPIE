from __future__ import annotations
from typing import Optional, Union, Tuple, Iterable

import numpy as np
from sklearn.base import BaseEstimator, ClassifierMixin
from sklearn.linear_model import LogisticRegression
from sklearn.model_selection import BaseCrossValidator
from sklearn.pipeline import Pipeline
from sklearn.utils import check_X_y, check_array, check_random_state
from sklearn.utils.multiclass import type_of_target
from sklearn.utils.validation import check_is_fitted
from sklearn.preprocessing import LabelBinarizer

from ._typing import ArrayLike
from .utils import (
    check_null_weight,
    check_n_features_in,
    check_alpha,
    check_alpha_and_n_samples,
    check_n_jobs,
<<<<<<< HEAD
    check_verbose
=======
    check_random_state,
    check_verbose,
>>>>>>> e5045033
)


class MapieClassifier(BaseEstimator, ClassifierMixin):  # type: ignore
    """
    Prediction sets for classification.

    This class implements several conformal prediction strategies for
    estimating prediction sets for classification. Instead of giving a
    single predicted label, the idea is to give a set of predicted labels
    (or prediction sets) which come with mathematically guaranteed coverages.

    Parameters
    ----------
    estimator : Optional[ClassifierMixin]
        Any classifier with scikit-learn API
        (i.e. with fit, predict, and predict_proba methods), by default None.
        If ``None``, estimator defaults to a ``LogisticRegression`` instance.

    method: Optional[str]
        Method to choose for prediction interval estimates.
        Choose among:

        - "score", based on the the scores
          (i.e. 1 minus the softmax score of the true label)
          on the calibration set.
        - "cumulated_score", based on the sum of the softmax outputs of the
          labels until the true label is reached, on the calibration set.

          By default "score".

    cv: Optional[str]
        The cross-validation strategy for computing scores :

        - ``"prefit"``, assumes that ``estimator`` has been fitted already.
          All data provided in the ``fit`` method is then used
          to calibrate the predictions through the score computation.
          At prediction time, quantiles of these scores are used to estimate
          prediction sets.

        By default ``prefit``.

    include_last_label: Optional[Union[bool, str]]
        Whether or not to include last label in
        prediction sets for the "cumulated_score" method. Choose among:

        - False, does not include label whose cumulated score is just over the
        quantile.
        - True, includes label whose cumulated score is just over the quantile.
        - "randomized", includes label whose cumulated score is just over the
        quantile randomly from uniform number.

    n_jobs: Optional[int]
        Number of jobs for parallel processing using joblib
        via the "locky" backend.
        At this moment, parallel processing is disabled.
        If ``-1`` all CPUs are used.
        If ``1`` is given, no parallel computing code is used at all,
        which is useful for debugging.
        For n_jobs below ``-1``, ``(n_cpus + 1 + n_jobs)`` are used.
        None is a marker for ‘unset’ that will be interpreted as ``n_jobs=1``
        (sequential execution).

        By default ``None``.

    random_state: Optional[Union[int, RandomState]], default=0
        Pseudo random number generator state used for random uniform sampling
        for evaluation quantiles and prediction sets in cumulated_score.
        Pass an int for reproducible output across multiple function calls.

    verbose : int, optional
        The verbosity level, used with joblib for multiprocessing.
        At this moment, parallel processing is disabled.
        The frequency of the messages increases with the verbosity level.
        If it more than ``10``, all iterations are reported.
        Above ``50``, the output is sent to stdout.

        By default ``0``.

    Attributes
    ----------
    valid_methods: List[str]
        List of all valid methods.

    single_estimator_ : sklearn.ClassifierMixin
        Estimator fitted on the whole training set.

    n_features_in_: int
        Number of features passed to the fit method.

    n_samples_val_: Union[int, List[int]]
        Number of samples passed to the fit method.

    conformity_scores_ : np.ndarray of shape (n_samples_train)
        The conformity scores used to calibrate the prediction sets.

    quantiles_ : np.ndarray of shape (n_alpha)
        The quantiles estimated from ``conformity_scores_`` and alpha values.

    References
    ----------
    Mauricio Sadinle, Jing Lei, and Larry Wasserman.
    "Least Ambiguous Set-Valued Classifiers with Bounded Error Levels",
    Journal of the American Statistical Association, 114, 2019.

    Anastasios Nikolas Angelopoulos, Stephen Bates, Michael Jordan
    and Jitendra Malik.
    "Uncertainty Sets for Image Classifiers using Conformal Prediction."
    International Conference on Learning Representations 2021.

    Examples
    --------
    >>> import numpy as np
    >>> from sklearn.naive_bayes import GaussianNB
    >>> from mapie.classification import MapieClassifier
    >>> X_toy = np.arange(9).reshape(-1, 1)
    >>> y_toy = np.stack([0, 0, 1, 0, 1, 2, 1, 2, 2])
    >>> clf = GaussianNB().fit(X_toy, y_toy)
    >>> mapie = MapieClassifier(estimator=clf, cv="prefit").fit(X_toy, y_toy)
    >>> _, y_pi_mapie = mapie.predict(X_toy, alpha=0.2)
    >>> print(y_pi_mapie[:, :, 0])
    [[ True False False]
     [ True False False]
     [ True False False]
     [ True  True False]
     [False  True False]
     [False  True  True]
     [False False  True]
     [False False  True]
     [False False  True]]
    """

    valid_methods_ = ["score", "cumulated_score"]

    def __init__(
        self,
        estimator: Optional[ClassifierMixin] = None,
        method: str = "score",
        cv: Optional[str] = "prefit",
        include_last_label: Optional[Union[bool, str]] = True,
        n_jobs: Optional[int] = None,
<<<<<<< HEAD
        random_state: Optional[Union[int, np.random.RandomState]] = None,
        verbose: int = 0
=======
        random_state: Optional[int] = None,
        verbose: int = 0,
>>>>>>> e5045033
    ) -> None:
        self.estimator = estimator
        self.method = method
        self.cv = cv
        self.include_last_label = include_last_label
        self.n_jobs = n_jobs
        self.random_state = random_state
        self.verbose = verbose

    def _check_parameters(self) -> None:
        """
        Perform several checks on input parameters.

        Raises
        ------
        ValueError
            If parameters are not valid.
        """
        if self.method not in self.valid_methods_:
            raise ValueError(
                "Invalid method. "
                "Allowed values are 'score' or 'cumulated_score'."
            )
        if (
            (not isinstance(self.include_last_label, bool)) and
            (not self.include_last_label == "randomized")
        ):
            raise ValueError(
                "Invalid include_last_label argument."
                "Should be a boolean or 'randomized'."
            )
        check_n_jobs(self.n_jobs)
        check_verbose(self.verbose)
        check_random_state(self.random_state)

    def _check_estimator(
        self,
        X: ArrayLike,
        y: ArrayLike,
        estimator: Optional[ClassifierMixin] = None,
    ) -> ClassifierMixin:
        """
        Check if estimator is ``None``,
        and returns a ``LogisticRegression`` instance if necessary.
        If the ``cv`` attribute is ``"prefit"``,
        check if estimator is indeed already fitted.

        Parameters
        ----------
        X : ArrayLike of shape (n_samples, n_features)
            Training data.

        y : ArrayLike of shape (n_samples,)
            Training labels.

        estimator : Optional[ClassifierMixin], optional
            Estimator to check, by default ``None``

        Returns
        -------
        ClassifierMixin
            The estimator itself or a default ``LogisticRegression`` instance.

        Raises
        ------
        ValueError
            If the estimator is not ``None``
            and has no fit, predict, nor predict_proba methods.

        NotFittedError
            If the estimator is not fitted and ``cv`` attribute is "prefit".
        """
        if estimator is None:
            return LogisticRegression(multi_class="multinomial").fit(X, y)
        if (
            not hasattr(estimator, "fit")
            and not hasattr(estimator, "predict")
            and not hasattr(estimator, "predict_proba")
        ):
            raise ValueError(
                "Invalid estimator. "
                "Please provide a classifier with fit,"
                "predict, and predict_proba methods."
            )
        if self.cv == "prefit":
            if isinstance(self.estimator, Pipeline):
                check_is_fitted(self.estimator[-1])
            else:
                check_is_fitted(self.estimator)
        return estimator

    def _check_cv(
        self, cv: Optional[Union[int, str, BaseCrossValidator]] = None
    ) -> Optional[Union[float, str]]:
        """
        Check if cross-validator is ``None`` or ``"prefit"``.
        Else raise error.

        Parameters
        ----------
        cv : Optional[Union[int, str, BaseCrossValidator]], optional
            Cross-validator to check, by default ``None``.

        Returns
        -------
        Optional[Union[float, str]]
            'prefit' or None.

        Raises
        ------
        ValueError
            If the cross-validator is not valid.
        """
        if cv is None:
            return "prefit"
        if cv == "prefit":
            return cv
        raise ValueError("Invalid cv argument." "Allowed value is 'prefit'.")

    def fit(
        self,
        X: ArrayLike,
        y: ArrayLike,
        sample_weight: Optional[ArrayLike] = None,
    ) -> MapieClassifier:
        """
        Fit the base estimator or use the fitted base estimator.

        Parameters
        ----------
        X : ArrayLike of shape (n_samples, n_features)
            Training data.

        y : ArrayLike of shape (n_samples,)
            Training labels.

        sample_weight : Optional[ArrayLike] of shape (n_samples,)
            Sample weights for fitting the out-of-fold models.
            If None, then samples are equally weighted.
            If some weights are null,
            their corresponding observations are removed
            before the fitting process and hence have no prediction sets.

            By default None.

        Returns
        -------
        MapieClassifier
            The model itself.
        """
        # Checks
        self._check_parameters()
        cv = self._check_cv(self.cv)
        estimator = self._check_estimator(X, y, self.estimator)

        X, y = check_X_y(
            X, y, force_all_finite=False, dtype=["float64", "int", "object"]
        )
        assert type_of_target(y) == "multiclass"
        self.n_features_in_ = check_n_features_in(X, cv, estimator)
        sample_weight, X, y = check_null_weight(sample_weight, X, y)

        # Work
        self.single_estimator_ = estimator
        y_pred_proba = self.single_estimator_.predict_proba(X)
        y_pred_proba.sum(axis=1) == 1
        self.n_samples_val_ = X.shape[0]
        if self.method == "score":
            self.conformity_scores_ = np.take_along_axis(
                1 - y_pred_proba, y.reshape(-1, 1), axis=1
            )
        elif self.method == "cumulated_score":
            encoder = LabelBinarizer().fit(y)
            y_true = encoder.transform(y)
            index = np.fliplr(np.argsort(y_pred_proba, axis=1))
            y_pred_proba_sorted = np.take_along_axis(
                y_pred_proba, index, axis=1
            )
            y_true_sorted = np.take_along_axis(y_true, index, axis=1)
            y_pred_proba_sorted_cumsum = np.cumsum(y_pred_proba_sorted, axis=1)
            cutoff = encoder.inverse_transform(y_true_sorted)
            self.conformity_scores_ = np.take_along_axis(
                y_pred_proba_sorted_cumsum, cutoff.reshape(-1, 1), axis=1
            )
<<<<<<< HEAD
            y_proba_true = np.take_along_axis(
                y_pred_proba, y.reshape(-1, 1), axis=1
            )
            random_state = check_random_state(self.random_state)
            rnds = random_state.uniform(size=len(y_pred_proba)).reshape(-1, 1)
            self.conformity_scores_ += (rnds - 1)*y_proba_true

        else:
            raise ValueError(
                "Invalid method. "
                "Allowed values are 'score' or 'cumulated_score'."
            )

=======
            y_proba_true = np.take_along_axis(y_pred, y.reshape(-1, 1), axis=1)
            np.random.seed(self.random_state)
            rnds = np.random.uniform(size=y_pred.shape[0]).reshape(-1, 1)
            self.scores_ += -y_proba_true + rnds * y_proba_true
>>>>>>> e5045033
        return self

    def predict(
        self,
        X: ArrayLike,
        alpha: Optional[Union[float, Iterable[float]]] = None,
    ) -> Union[np.ndarray, Tuple[np.ndarray, np.ndarray]]:
        """
        Prediction prediction sets on new samples based on target confidence
        interval.
        Prediction sets for a given ``alpha`` are deduced from :
        - quantiles of softmax scores (score method)

        Parameters
        ----------
        X : ArrayLike of shape (n_samples, n_features)
            Test data.

        alpha: Optional[Union[float, Iterable[float]]]
            Can be a float, a list of floats, or a ``np.ndarray`` of floats.
            Between 0 and 1, represent the uncertainty of the confidence
            interval.
            Lower ``alpha`` produce larger (more conservative) prediction
            sets.
            ``alpha`` is the complement of the target coverage level.
            By default ``None``.

        Returns
        -------
        Union[np.ndarray, Tuple[np.ndarray, np.ndarray]]

        - np.ndarray of shape (n_samples,) if alpha is None.

        - Tuple[np.ndarray, np.ndarray] of shapes
        (n_samples,) and (n_samples, n_classes, n_alpha) if alpha is not None.
        """
        # Checks
        alpha_ = check_alpha(alpha)
        check_is_fitted(
            self,
            [
                "single_estimator_",
                "conformity_scores_",
                "n_features_in_",
                "n_samples_val_",
            ],
        )
        X = check_array(X, force_all_finite=False, dtype=["float64", "object"])
        y_pred = self.single_estimator_.predict(X)
        y_pred_proba = self.single_estimator_.predict_proba(X)
        y_pred_proba.sum(axis=1) == 1
        n = self.n_samples_val_
        if alpha_ is None:
            return np.array(y_pred)
        else:
            check_alpha_and_n_samples(alpha_, n)
<<<<<<< HEAD
            self.quantiles_ = np.stack([
                np.quantile(
                    self.conformity_scores_,
                    ((n + 1) * (1 - _alpha)) / n,
                    interpolation="lower"
                ) for _alpha in alpha_
            ])
=======
            self.quantiles_ = np.stack(
                [
                    np.quantile(
                        self.scores_,
                        ((n + 1) * (1 - _alpha)) / n,
                        interpolation="lower",
                    )
                    for _alpha in alpha_
                ]
            )
>>>>>>> e5045033
            if self.method == "score":
                prediction_sets = np.stack(
                    [
                        y_pred_proba > 1 - quantile
                        for quantile in self.quantiles_
                    ],
                    axis=2,
                )
            else:
                # sort labels by decreasing probability
                index_sorted = np.fliplr(np.argsort(y_pred_proba, axis=1))
                # sort probabilities by decreasing order
                y_proba_sorted = np.take_along_axis(
                    y_pred_proba, index_sorted, axis=1
                )
                # get sorted cumulated score starting from 0
<<<<<<< HEAD
                y_proba_cumsum_sorted = np.hstack([
                    np.cumsum(y_proba_sorted, axis=1)
                ])

                y_proba_sorted_argmax = np.stack([
                    np.argmax(
                        y_proba_cumsum_sorted >= quantile, axis=1
                    )
                    for quantile in self.quantiles_
                ], axis=1)
                # filter labels with cumulated score lower than quantile
                # (and keep label just higher than quantile)
                y_preds_sorted = np.stack([
                    (np.argsort(y_proba_cumsum_sorted) <=
                        y_proba_sorted_argmax[:, iq].reshape(-1, 1))
                    for iq, _ in enumerate(self.quantiles_)
                ], axis=2)
                # filter sorting probabilities with kept labels
                y_proba_sorted_filtered = np.stack([
                    y_proba_sorted * y_preds_sorted[:, :, iq]
                    for iq, _ in enumerate(self.quantiles_)
                ], axis=2)

                # get probability of last label included in prediction set
                y_proba_last = np.stack([
                    np.take_along_axis(
                        y_proba_sorted_filtered[:, :, i],
                        y_proba_sorted_argmax[:, i].reshape(-1, 1),
                        axis=1
                    )
                    for i, _ in enumerate(self.quantiles_)
                ], axis=1)[:, :, 0]
                if self.include_last_label:
=======
                y_proba_cumsum_sorted = np.hstack(
                    [
                        np.zeros((X.shape[0], 1)),
                        np.cumsum(y_proba_sorted, axis=1),
                    ]
                )
                # filter labels with cumulated score lower than quantile
                # (and keep label just higher than quantile)
                y_preds_sorted = np.stack(
                    [
                        (y_proba_cumsum_sorted <= quantile)[:, :-1]
                        for quantile in self.quantiles_
                    ],
                    axis=2,
                )
                # filter sorting probabilities with kept labels
                y_proba_sorted_filtered = np.stack(
                    [
                        y_proba_sorted * y_preds_sorted[:, :, iq]
                        for iq, _ in enumerate(self.quantiles_)
                    ],
                    axis=2,
                )
                # get last label included in prediction set
                y_proba_sorted_argmin = np.stack(
                    [
                        np.argmin(
                            y_proba_sorted_filtered[:, :, iq] > 0, axis=1
                        )
                        - 1
                        for iq, _ in enumerate(self.quantiles_)
                    ],
                    axis=1,
                )
                # get probability of last label included in prediction set
                y_proba_last = np.stack(
                    [
                        np.take_along_axis(
                            y_proba_sorted_filtered[:, :, i],
                            y_proba_sorted_argmin[:, i].reshape(-1, 1),
                            axis=1,
                        )
                        for i, _ in enumerate(self.quantiles_)
                    ],
                    axis=1,
                )[:, :, 0]
                if self.random_sets:
>>>>>>> e5045033
                    # compute V parameter from Romano+(2020)
                    vs = np.stack(
                        [
                            (
                                np.cumsum(
                                    y_proba_sorted_filtered[:, :, iq], axis=1
                                )[:, -1]
                                - quantile
                            )
                            / y_proba_last[:, iq]
                            for iq, quantile in enumerate(self.quantiles_)
                        ],
                        axis=1,
                    )
                    # get random numbers for each observation and alpha value
                    np.random.seed(self.random_state)
                    rnds = np.random.uniform(size=y_pred.shape[0])
                    # remove last label from prediction set if V <= rnd
                    # did not find a more elegant way to do it
                    for iy in range(len(y_pred)):
                        for iq, _ in enumerate(self.quantiles_):
                            if vs[iy, iq] >= rnds[iy]:
                                y_preds_sorted[
                                    iy, y_proba_sorted_argmax[iy, iq], iq
                                ] = False
                # rearrange boolean values from initial label order
                prediction_sets = np.stack(
                    [
                        np.take_along_axis(
                            y_preds_sorted[:, :, i],
                            np.argsort(index_sorted),
                            axis=1,
                        )
                        for i, _ in enumerate(self.quantiles_)
                    ],
                    axis=2,
                )
            return y_pred, prediction_sets<|MERGE_RESOLUTION|>--- conflicted
+++ resolved
@@ -18,12 +18,7 @@
     check_alpha,
     check_alpha_and_n_samples,
     check_n_jobs,
-<<<<<<< HEAD
     check_verbose
-=======
-    check_random_state,
-    check_verbose,
->>>>>>> e5045033
 )
 
 
@@ -165,13 +160,8 @@
         cv: Optional[str] = "prefit",
         include_last_label: Optional[Union[bool, str]] = True,
         n_jobs: Optional[int] = None,
-<<<<<<< HEAD
         random_state: Optional[Union[int, np.random.RandomState]] = None,
         verbose: int = 0
-=======
-        random_state: Optional[int] = None,
-        verbose: int = 0,
->>>>>>> e5045033
     ) -> None:
         self.estimator = estimator
         self.method = method
@@ -356,7 +346,6 @@
             self.conformity_scores_ = np.take_along_axis(
                 y_pred_proba_sorted_cumsum, cutoff.reshape(-1, 1), axis=1
             )
-<<<<<<< HEAD
             y_proba_true = np.take_along_axis(
                 y_pred_proba, y.reshape(-1, 1), axis=1
             )
@@ -370,12 +359,6 @@
                 "Allowed values are 'score' or 'cumulated_score'."
             )
 
-=======
-            y_proba_true = np.take_along_axis(y_pred, y.reshape(-1, 1), axis=1)
-            np.random.seed(self.random_state)
-            rnds = np.random.uniform(size=y_pred.shape[0]).reshape(-1, 1)
-            self.scores_ += -y_proba_true + rnds * y_proba_true
->>>>>>> e5045033
         return self
 
     def predict(
@@ -432,7 +415,6 @@
             return np.array(y_pred)
         else:
             check_alpha_and_n_samples(alpha_, n)
-<<<<<<< HEAD
             self.quantiles_ = np.stack([
                 np.quantile(
                     self.conformity_scores_,
@@ -440,18 +422,6 @@
                     interpolation="lower"
                 ) for _alpha in alpha_
             ])
-=======
-            self.quantiles_ = np.stack(
-                [
-                    np.quantile(
-                        self.scores_,
-                        ((n + 1) * (1 - _alpha)) / n,
-                        interpolation="lower",
-                    )
-                    for _alpha in alpha_
-                ]
-            )
->>>>>>> e5045033
             if self.method == "score":
                 prediction_sets = np.stack(
                     [
@@ -468,7 +438,6 @@
                     y_pred_proba, index_sorted, axis=1
                 )
                 # get sorted cumulated score starting from 0
-<<<<<<< HEAD
                 y_proba_cumsum_sorted = np.hstack([
                     np.cumsum(y_proba_sorted, axis=1)
                 ])
@@ -502,55 +471,6 @@
                     for i, _ in enumerate(self.quantiles_)
                 ], axis=1)[:, :, 0]
                 if self.include_last_label:
-=======
-                y_proba_cumsum_sorted = np.hstack(
-                    [
-                        np.zeros((X.shape[0], 1)),
-                        np.cumsum(y_proba_sorted, axis=1),
-                    ]
-                )
-                # filter labels with cumulated score lower than quantile
-                # (and keep label just higher than quantile)
-                y_preds_sorted = np.stack(
-                    [
-                        (y_proba_cumsum_sorted <= quantile)[:, :-1]
-                        for quantile in self.quantiles_
-                    ],
-                    axis=2,
-                )
-                # filter sorting probabilities with kept labels
-                y_proba_sorted_filtered = np.stack(
-                    [
-                        y_proba_sorted * y_preds_sorted[:, :, iq]
-                        for iq, _ in enumerate(self.quantiles_)
-                    ],
-                    axis=2,
-                )
-                # get last label included in prediction set
-                y_proba_sorted_argmin = np.stack(
-                    [
-                        np.argmin(
-                            y_proba_sorted_filtered[:, :, iq] > 0, axis=1
-                        )
-                        - 1
-                        for iq, _ in enumerate(self.quantiles_)
-                    ],
-                    axis=1,
-                )
-                # get probability of last label included in prediction set
-                y_proba_last = np.stack(
-                    [
-                        np.take_along_axis(
-                            y_proba_sorted_filtered[:, :, i],
-                            y_proba_sorted_argmin[:, i].reshape(-1, 1),
-                            axis=1,
-                        )
-                        for i, _ in enumerate(self.quantiles_)
-                    ],
-                    axis=1,
-                )[:, :, 0]
-                if self.random_sets:
->>>>>>> e5045033
                     # compute V parameter from Romano+(2020)
                     vs = np.stack(
                         [
